--- conflicted
+++ resolved
@@ -27,98 +27,6 @@
 from twisted.application.service import Service
 
 
-<<<<<<< HEAD
-lastCreateInterval = 0
-createCount = 0
-schemas = loadStorageSchemas()
-agg_schemas = loadAggregationSchemas()
-CACHE_SIZE_LOW_WATERMARK = settings.MAX_CACHE_SIZE * 0.95
-
-
-def optimalWriteOrder():
-  "Generates metrics with the most cached values first and applies a soft rate limit on new metrics"
-  global lastCreateInterval
-  global createCount
-  metrics = MetricCache.counts()
-
-  t = time.time()
-  metrics.sort(key=lambda item: item[1], reverse=True) # by queue size, descending
-  log.msg("Sorted %d cache queues in %.6f seconds" % (len(metrics), time.time() - t))
-
-  for metric, queueSize in metrics:
-    if state.cacheTooFull and MetricCache.size < CACHE_SIZE_LOW_WATERMARK:
-      events.cacheSpaceAvailable()
-
-    dbFilePath = getFilesystemPath(metric)
-    dbFileExists = exists(dbFilePath)
-
-    if not dbFileExists:
-      createCount += 1
-      now = time.time()
-
-      if now - lastCreateInterval >= 60:
-        lastCreateInterval = now
-        createCount = 1
-
-      elif createCount >= settings.MAX_CREATES_PER_MINUTE:
-        # dropping queued up datapoints for new metrics prevents filling up the entire cache
-        # when a bunch of new metrics are received.
-        try:
-          MetricCache.pop(metric)
-        except KeyError:
-          pass
-
-        continue
-
-    try: # metrics can momentarily disappear from the MetricCache due to the implementation of MetricCache.store()
-      datapoints = MetricCache.pop(metric)
-    except KeyError:
-      log.msg("MetricCache contention, skipping %s update for now" % metric)
-      continue # we simply move on to the next metric when this race condition occurs
-
-    yield (metric, datapoints, dbFilePath, dbFileExists)
-
-
-def writeCachedDataPoints():
-  "Write datapoints until the MetricCache is completely empty"
-  updates = 0
-  lastSecond = 0
-
-  while MetricCache:
-    dataWritten = False
-
-    for (metric, datapoints, dbFilePath, dbFileExists) in optimalWriteOrder():
-      dataWritten = True
-
-      if not dbFileExists:
-        archiveConfig = None
-        xFilesFactor, aggregationMethod = None, None
-
-        for schema in schemas:
-          if schema.matches(metric):
-            log.creates('new metric %s matched schema %s' % (metric, schema.name))
-            archiveConfig = [archive.getTuple() for archive in schema.archives]
-            break
-
-        for schema in agg_schemas:
-          if schema.matches(metric):
-            log.creates('new metric %s matched aggregation schema %s' % (metric, schema.name))
-            xFilesFactor, aggregationMethod = schema.archives
-            break
-
-        if not archiveConfig:
-          raise Exception("No storage schema matched the metric '%s', check your storage-schemas.conf file." % metric)
-
-        dbDir = dirname(dbFilePath)
-        os.system("mkdir -p -m 755 '%s'" % dbDir)
-
-        log.creates("creating database file %s (archive=%s xff=%s agg=%s)" % 
-                    (dbFilePath, archiveConfig, xFilesFactor, aggregationMethod))
-        whisper.create(dbFilePath, archiveConfig, xFilesFactor, aggregationMethod, settings.WHISPER_SPARSE_CREATE)
-        os.chmod(dbFilePath, 0755)
-        instrumentation.increment('creates')
-
-=======
 stats = ('total', 'min', 'max', 'avg')
 instrumentation.configure_stats('writer.create_microseconds', stats)
 instrumentation.configure_stats('writer.write_microseconds', stats)
@@ -191,21 +99,14 @@
 
       metadata = determine_metadata(metric)
       metadata_string = ' '.join(['%s=%s' % item for item in sorted(metadata.items())])
->>>>>>> 88fcc76d
       try:
         t = time.time()
         database.create(metric, **metadata)
         create_micros = (time.time() - t) * ONE_MILLION
       except:
-<<<<<<< HEAD
-        log.msg("Error writing to %s" % (dbFilePath))
-        log.err()
-        instrumentation.increment('errors')
-=======
         log.creates("database create operation failed: %s" % metric)
         instrumentation.increment('writer.create_errors')
         raise
->>>>>>> 88fcc76d
       else:
         create_ratelimit.increment()
         instrumentation.increment('writer.metrics_created')
@@ -259,35 +160,16 @@
     log.msg("Failed to reload storage schemas")
     log.err()
 
-def reloadAggregationSchemas():
-  global agg_schemas
-  try:
-    schemas = loadAggregationSchemas()
-  except:
-    log.msg("Failed to reload aggregation schemas")
-    log.err()
-
 
 class WriterService(Service):
     def __init__(self):
-<<<<<<< HEAD
-        self.storage_reload_task = LoopingCall(reloadStorageSchemas)
-        self.aggregation_reload_task = LoopingCall(reloadAggregationSchemas)
-
-    def startService(self):
-        self.storage_reload_task.start(60, False)
-        self.aggregation_reload_task.start(60, False)
-        reactor.callInThread(writeForever)
-=======
         self.reload_task = LoopingCall(reload_storage_rules)
 
     def startService(self):
         self.reload_task.start(60, False)
         reactor.callInThread(write_forever)
->>>>>>> 88fcc76d
         Service.startService(self)
 
     def stopService(self):
-        self.storage_reload_task.stop()
-        self.aggregation_reload_task.stop()
+        self.reload_task.stop()
         Service.stopService(self)